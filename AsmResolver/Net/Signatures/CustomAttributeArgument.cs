--- conflicted
+++ resolved
@@ -74,11 +74,6 @@
         public override uint GetPhysicalLength(MetadataBuffer buffer)
         {
             return
-<<<<<<< HEAD
-                (uint) (ArgumentType.ElementType != ElementType.SzArray
-                    ? Elements[0].GetPhysicalLength()
-                    : sizeof(uint) + Elements.Sum(x => x.GetPhysicalLength()));
-=======
                 (uint)
                     (ArgumentType.ElementType != ElementType.SzArray
                         ? Elements[0].GetPhysicalLength(buffer)
@@ -90,7 +85,6 @@
             ArgumentType.Prepare(buffer);
             foreach (var element in Elements)
                 element.Prepare(buffer);
->>>>>>> ac056bc5
         }
 
         public override void Write(MetadataBuffer buffer, IBinaryStreamWriter writer)
